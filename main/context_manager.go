--- conflicted
+++ resolved
@@ -13,16 +13,8 @@
 )
 
 type ContextManager interface {
-<<<<<<< HEAD
 	StoreNewIdentity(id Identity) error
-	GetIdentity(uid uuid.UUID) (*Identity, error)
-=======
-	StartTransaction(ctx context.Context) (transactionCtx interface{}, err error)
-	CloseTransaction(transactionCtx interface{}, commit bool) error
-
-	StoreNewIdentity(tx interface{}, id Identity) error
 	GetIdentity(uid uuid.UUID) (Identity, error)
->>>>>>> 9f102c13
 
 	GetUuidForPublicKey(pubKey []byte) (uuid.UUID, error)
 
