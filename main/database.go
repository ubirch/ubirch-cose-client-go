--- conflicted
+++ resolved
@@ -94,17 +94,12 @@
 	}
 
 	if err = pg.Ping(); err != nil {
-<<<<<<< HEAD
-		// if there is no connection to the database yet, continue anyway.
-		log.Warnf("connection to the database could not yet be established: %v", err)
-=======
 		if strings.Contains(err.Error(), "connection refused") {
 			// if there is no connection to the database yet, continue anyway.
 			log.Warnf("connection to the database could not yet be established: %v", err)
 		} else {
 			return nil, err
 		}
->>>>>>> d3fdbe77
 	} else {
 		_, err = dm.db.Exec(CreateTable(PostgresIdentity, tableName))
 		if err != nil {
@@ -126,15 +121,12 @@
 	if err := dm.db.Ping(); err != nil {
 		return fmt.Errorf("database not ready: %v", err)
 	}
-<<<<<<< HEAD
-=======
 
 	// create table if it does not exist yet
 	_, err := dm.db.Exec(CreateTable(PostgresIdentity, dm.tableName))
 	if err != nil {
 		return fmt.Errorf("database connection was established but creating table failed: %v", err)
 	}
->>>>>>> d3fdbe77
 	return nil
 }
 
@@ -161,14 +153,7 @@
 		"INSERT INTO %s (uid, public_key, auth) VALUES ($1, $2, $3);",
 		dm.tableName)
 
-<<<<<<< HEAD
-	_, err := tx.Exec(query,
-		&id.Uid,
-		&id.PublicKeyPEM,
-		&id.Auth)
-=======
-	_, err := tx.Exec(query, &id.Uid, &id.PrivateKey, &id.PublicKey, &id.AuthToken)
->>>>>>> d3fdbe77
+	_, err := tx.Exec(query, &id.Uid, &id.PublicKeyPEM, &id.Auth)
 	if err != nil {
 		return err
 	}
@@ -181,14 +166,7 @@
 
 	query := fmt.Sprintf("SELECT * FROM %s WHERE uid = $1", dm.tableName)
 
-<<<<<<< HEAD
-	err := dm.db.QueryRow(query, uid).Scan(
-		&id.Uid,
-		&id.PublicKeyPEM,
-		&id.Auth)
-=======
-	err := dm.db.QueryRow(query, uid).Scan(&id.Uid, &id.PrivateKey, &id.PublicKey, &id.AuthToken)
->>>>>>> d3fdbe77
+	err := dm.db.QueryRow(query, uid).Scan(&id.Uid, &id.PublicKeyPEM, &id.Auth)
 	if err != nil {
 		if err == sql.ErrNoRows {
 			return id, ErrNotExist
@@ -222,18 +200,5 @@
 		return true
 	}
 
-<<<<<<< HEAD
-	tableDoesNotExistError := fmt.Sprintf("relation \"%s\" does not exist", dm.tableName)
-	if strings.Contains(err.Error(), tableDoesNotExistError) {
-		_, err := dm.db.Exec(CreateTable(PostgresIdentity, dm.tableName))
-		if err != nil {
-			log.Errorf("an error occured when trying to create DB table \"%s\": %v", dm.tableName, err)
-			return false
-		}
-		return true
-	}
-
-=======
->>>>>>> d3fdbe77
 	return false
 }