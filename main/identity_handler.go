--- conflicted
+++ resolved
@@ -23,19 +23,9 @@
 
 	"github.com/google/uuid"
 	"github.com/ubirch/ubirch-cose-client-go/main/auditlogger"
-<<<<<<< HEAD
 	"github.com/ubirch/ubirch-protocol-go/ubirch/v2"
 
 	log "github.com/sirupsen/logrus"
-	h "github.com/ubirch/ubirch-cose-client-go/main/http-server"
-)
-
-type IdentityHandler struct {
-	*Protocol
-	ubirch.Crypto
-	Register            registerAuth
-=======
-
 	h "github.com/ubirch/ubirch-cose-client-go/main/http-server"
 )
 
@@ -43,27 +33,19 @@
 
 type IdentityHandler struct {
 	Protocol *Protocol
+	Crypto ubirch.Crypto
 	RegisterAuth
->>>>>>> d3fdbe77
 	subjectCountry      string
 	subjectOrganization string
 }
 
-<<<<<<< HEAD
-type registerAuth func(uid uuid.UUID, auth string) error
-
-func (i *IdentityHandler) InitIdentity(ctx context.Context, uid uuid.UUID) ([]byte, error) {
-	log.Infof("initializing identity %s", uid)
-
-	initialized, err := i.isInitialized(uid)
-=======
-func (i *IdentityHandler) InitIdentity(uid uuid.UUID) (csrPEM []byte, err error) {
+func (i *IdentityHandler) InitIdentity(ctx context.Context, uid uuid.UUID) (csrPEM []byte, err error) {
 	err = i.Protocol.IsReady()
 	if err != nil {
 		return nil, err
 	}
 
-	initialized, err := i.Protocol.IsInitialized(uid)
+	initialized, err := i.isInitialized(uid)
 	if err != nil {
 		return nil, fmt.Errorf("could not check if identity is already initialized: %v", err)
 	}
@@ -72,27 +54,11 @@
 		return nil, h.ErrAlreadyInitialized
 	}
 
-	// generate a new new pair
-	privKeyPEM, err := i.Protocol.Crypto.GenerateKey()
->>>>>>> d3fdbe77
-	if err != nil {
-		return nil, fmt.Errorf("could not check if identity is already initialized: %v", err)
-	}
-
-	if initialized {
-		return nil, h.ErrAlreadyInitialized
-	}
-
-<<<<<<< HEAD
 	keyExists, err := i.PrivateKeyExists(uid)
-=======
-	pubKeyPEM, err := i.Protocol.Crypto.GetPublicKeyFromPrivateKey(privKeyPEM)
->>>>>>> d3fdbe77
 	if err != nil {
 		return nil, fmt.Errorf("failed to check for existence of private key: %v", err)
 	}
 
-<<<<<<< HEAD
 	if !keyExists {
 		return nil, h.ErrUnknown
 	}
@@ -110,45 +76,15 @@
 	}
 
 	pw, err := generatePassword()
-=======
-	csr, err := i.Protocol.Crypto.GetCSR(privKeyPEM, uid, i.subjectCountry, i.subjectOrganization)
-	if err != nil {
-		return nil, fmt.Errorf("could not generate CSR: %v", err)
-	}
-
-	csrPEM = pem.EncodeToMemory(&pem.Block{Type: "CERTIFICATE REQUEST", Bytes: csr})
-
-	pw, err := generatePassword()
 	if err != nil {
 		return nil, err
 	}
 
-	identity := Identity{
-		Uid:        uid,
-		PrivateKey: privKeyPEM,
-		PublicKey:  pubKeyPEM,
-		AuthToken:  pw,
-	}
-
-	ctxForTransaction, cancel := context.WithCancel(context.Background())
-	defer cancel()
-
-	tx, err := i.Protocol.StartTransaction(ctxForTransaction)
->>>>>>> d3fdbe77
+	pwHash, err := i.pwHasher.GeneratePasswordHash(ctx, pw, i.pwHasherParams)
 	if err != nil {
 		return nil, err
 	}
 
-<<<<<<< HEAD
-	pwHash, err := i.pwHasher.GeneratePasswordHash(ctx, pw, i.pwHasherParams)
-=======
-	err = i.Protocol.StoreNewIdentity(tx, identity)
->>>>>>> d3fdbe77
-	if err != nil {
-		return nil, fmt.Errorf("could not store new identity: %v", err)
-	}
-
-<<<<<<< HEAD
 	identity := Identity{
 		Uid:          uid,
 		PublicKeyPEM: pubKeyPEM,
@@ -158,29 +94,22 @@
 	ctxForTransaction, cancel := context.WithCancel(context.Background())
 	defer cancel()
 
-	tx, err := i.StartTransaction(ctxForTransaction)
-=======
-	err = i.RegisterAuth(uid, pw)
->>>>>>> d3fdbe77
+	tx, err := i.Protocol.StartTransaction(ctxForTransaction)
 	if err != nil {
 		return nil, err
 	}
 
-<<<<<<< HEAD
-	err = i.StoreNewIdentity(tx, identity)
+	err = i.Protocol.StoreNewIdentity(tx, identity)
 	if err != nil {
 		return nil, fmt.Errorf("could not store new identity: %v", err)
 	}
 
-	err = i.Register(uid, pw)
-=======
-	err = i.Protocol.CommitTransaction(tx)
->>>>>>> d3fdbe77
+	err = i.RegisterAuth(uid, pw)
 	if err != nil {
-		return nil, fmt.Errorf("commiting transaction to store new identity failed after successful registration at certify-api: %v", err)
+		return nil, err
 	}
 
-	err = i.CloseTransaction(tx, Commit)
+	err = i.Protocol.CommitTransaction(tx)
 	if err != nil {
 		return nil, fmt.Errorf("commiting transaction to store new identity failed after successful registration at certify-api: %v", err)
 	}
@@ -191,8 +120,7 @@
 	return csrPEM, nil
 }
 
-<<<<<<< HEAD
-func (i *IdentityHandler) CreateCSR(uid uuid.UUID) ([]byte, error) {
+func (i *IdentityHandler) CreateCSR(uid uuid.UUID) (csrPEM []byte, err error) {
 	keyExists, err := i.PrivateKeyExists(uid)
 	if err != nil {
 		return nil, fmt.Errorf("failed to check for existence of private key: %v", err)
@@ -203,27 +131,11 @@
 	}
 
 	csr, err := i.GetCSR(uid, i.subjectCountry, i.subjectOrganization)
-=======
-func (i *IdentityHandler) CreateCSR(uid uuid.UUID) (csrPEM []byte, err error) {
-	id, err := i.Protocol.GetIdentity(uid)
-	if err == ErrNotExist {
-		return nil, h.ErrUnknown
-	}
-	if err != nil {
-		return nil, fmt.Errorf("failed to check for existence of private key: %v", err)
-	}
-
-	csr, err := i.Protocol.Crypto.GetCSR(id.PrivateKey, uid, i.subjectCountry, i.subjectOrganization)
->>>>>>> d3fdbe77
 	if err != nil {
 		return nil, fmt.Errorf("could not generate CSR: %v", err)
 	}
 
-<<<<<<< HEAD
-	csrPEM := pem.EncodeToMemory(&pem.Block{Type: "CERTIFICATE REQUEST", Bytes: csr})
-=======
 	csrPEM = pem.EncodeToMemory(&pem.Block{Type: "CERTIFICATE REQUEST", Bytes: csr})
->>>>>>> d3fdbe77
 
 	return csrPEM, nil
 }
