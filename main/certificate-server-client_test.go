package main

import (
	"testing"

<<<<<<< HEAD
	"github.com/stretchr/testify/assert"
	"github.com/stretchr/testify/require"
	"github.com/ubirch/ubirch-cose-client-go/main/config"
)

func TestExtendedClient_RequestCertificateList(t *testing.T) {
	conf := &config.Config{}
	err := conf.LoadServerTLSCertificates("demo_ubirch_tls_certs.json")
	require.NoError(t, err)

	client := &CertificateServerClient{
		CertificateServerURL:       "https://de.test.dscg.ubirch.com/trustList/DSC/DE/",
		CertificateServerPubKeyURL: "https://de.test.dscg.ubirch.com/pubkey.pem",
		ServerTLSCertFingerprints:  conf.ServerTLSCertFingerprints,
	}

	certs, err := client.RequestCertificateList()
	require.NoError(t, err)
	assert.NotEqual(t, 0, len(certs))
=======
	"github.com/stretchr/testify/require"
)

func TestExtendedClient_RequestCertificateList(t *testing.T) {
	testCases := []struct {
		name             string
		tlsCertFile      string
		CertSerURL       string
		CertSerPubKeyURL string
		tcChecks         func(t *testing.T, certs []Certificate, err error)
	}{
		{
			name:             "happy path",
			tlsCertFile:      "demo_ubirch_tls_certs.json",
			CertSerURL:       "https://de.test.dscg.ubirch.com/trustList/DSC/DE/",
			CertSerPubKeyURL: "https://de.test.dscg.ubirch.com/pubkey.pem",
			tcChecks: func(t *testing.T, certs []Certificate, err error) {
				require.NoError(t, err)
				require.Greater(t, len(certs), 0)
			},
		},
		{
			name:             "client with wrong server tls cert fingerprint",
			tlsCertFile:      "demo_ubirch_tls_certs.json",
			CertSerURL:       "https://de.dev.dscg.ubirch.com/trustList/DSC/DE/",
			CertSerPubKeyURL: "https://de.dev.dscg.ubirch.com/pubkey.pem",
			tcChecks: func(t *testing.T, certs []Certificate, err error) {
				require.Error(t, err)
				require.Contains(t, err.Error(), "retrieving public key certificate list failed")
				require.Nil(t, certs)
			},
		},
		{
			name:             "client with wrong cert server url",
			tlsCertFile:      "demo_ubirch_tls_certs.json",
			CertSerURL:       "",
			CertSerPubKeyURL: "https://de.test.dscg.ubirch.com/pubkey.pem",
			tcChecks: func(t *testing.T, certs []Certificate, err error) {
				require.Error(t, err)
				require.Contains(t, err.Error(), "retrieving public key certificate list failed")
				require.Nil(t, certs)
			},
		},
		{
			name:             "client with wrong cert server url",
			tlsCertFile:      "demo_ubirch_tls_certs.json",
			CertSerURL:       "https://de.test.dscg.ubirch.com/trustList/DSC/DE/",
			CertSerPubKeyURL: "",
			tcChecks: func(t *testing.T, certs []Certificate, err error) {
				require.Error(t, err)
				require.Contains(t, err.Error(), "unable to retrieve public key for certificate list verification")
				require.Nil(t, certs)
			},
		},
	}
	for _, c := range testCases {
		t.Run(c.name, func(t *testing.T) {
			conf := &Config{}

			err := conf.loadServerTLSCertificates(c.tlsCertFile)
			require.NoError(t, err)

			client := &CertificateServerClient{
				CertificateServerURL:       c.CertSerURL,
				CertificateServerPubKeyURL: c.CertSerPubKeyURL,
				ServerTLSCertFingerprints:  conf.serverTLSCertFingerprints,
			}

			certs, err := client.RequestCertificateList()
			c.tcChecks(t, certs, err)
		})
	}
>>>>>>> 2adbc9c9
}<|MERGE_RESOLUTION|>--- conflicted
+++ resolved
@@ -3,28 +3,8 @@
 import (
 	"testing"
 
-<<<<<<< HEAD
-	"github.com/stretchr/testify/assert"
 	"github.com/stretchr/testify/require"
 	"github.com/ubirch/ubirch-cose-client-go/main/config"
-)
-
-func TestExtendedClient_RequestCertificateList(t *testing.T) {
-	conf := &config.Config{}
-	err := conf.LoadServerTLSCertificates("demo_ubirch_tls_certs.json")
-	require.NoError(t, err)
-
-	client := &CertificateServerClient{
-		CertificateServerURL:       "https://de.test.dscg.ubirch.com/trustList/DSC/DE/",
-		CertificateServerPubKeyURL: "https://de.test.dscg.ubirch.com/pubkey.pem",
-		ServerTLSCertFingerprints:  conf.ServerTLSCertFingerprints,
-	}
-
-	certs, err := client.RequestCertificateList()
-	require.NoError(t, err)
-	assert.NotEqual(t, 0, len(certs))
-=======
-	"github.com/stretchr/testify/require"
 )
 
 func TestExtendedClient_RequestCertificateList(t *testing.T) {
@@ -81,20 +61,19 @@
 	}
 	for _, c := range testCases {
 		t.Run(c.name, func(t *testing.T) {
-			conf := &Config{}
+			conf := &config.Config{}
 
-			err := conf.loadServerTLSCertificates(c.tlsCertFile)
+			err := conf.LoadServerTLSCertificates(c.tlsCertFile)
 			require.NoError(t, err)
 
 			client := &CertificateServerClient{
 				CertificateServerURL:       c.CertSerURL,
 				CertificateServerPubKeyURL: c.CertSerPubKeyURL,
-				ServerTLSCertFingerprints:  conf.serverTLSCertFingerprints,
+				ServerTLSCertFingerprints:  conf.ServerTLSCertFingerprints,
 			}
 
 			certs, err := client.RequestCertificateList()
 			c.tcChecks(t, certs, err)
 		})
 	}
->>>>>>> 2adbc9c9
 }