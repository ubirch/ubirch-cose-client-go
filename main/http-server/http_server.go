package http_server

import (
	"context"
	"fmt"
	"github.com/google/uuid"
	"github.com/ubirch/ubirch-cose-client-go/main/config"
	h "github.com/ubirch/ubirch-cose-client-go/main/http-server/helper"
	prom "github.com/ubirch/ubirch-cose-client-go/main/prometheus"
	repo "github.com/ubirch/ubirch-cose-client-go/main/repository"
	"net/http"
	"path"
	"time"

	"github.com/go-chi/chi"
	"github.com/go-chi/chi/middleware"
	"github.com/go-chi/cors"

	log "github.com/sirupsen/logrus"
	prom "github.com/ubirch/ubirch-cose-client-go/main/prometheus"
)

<<<<<<< HEAD
=======
const (
	GatewayTimeout  = 4 * time.Second  // time after which a 504 response will be sent if no timely response could be produced
	ShutdownTimeout = 5 * time.Second  // time after which the server will be shut down forcefully if graceful shutdown did not happen before
	ReadTimeout     = 1 * time.Second  // maximum duration for reading the entire request -> low since we only expect requests with small content
	WriteTimeout    = 60 * time.Second // time after which the connection will be closed if response was not written -> this should never happen
	IdleTimeout     = 60 * time.Second // time to wait for the next request when keep-alives are enabled

	UUIDKey          = "uuid"
	CBORPath         = "/cbor"
	HashEndpoint     = "/hash"
	RegisterEndpoint = "/register"
	CSREndpoint      = "/csr"

	BinType  = "application/octet-stream"
	TextType = "text/plain"
	JSONType = "application/json"
	CBORType = "application/cbor"

	AuthHeader = "X-Auth-Token"
)
>>>>>>> 9b9d9fbd


var UUIDPath = fmt.Sprintf("/{%s}", h.UUIDKey)

type Service interface {
	HandleRequest(w http.ResponseWriter, r *http.Request)
}

type ServerEndpoint struct {
	Path string
	Service
}

func (*ServerEndpoint) HandleOptions(http.ResponseWriter, *http.Request) {
	return
}

type HTTPServer struct {
	Router   *chi.Mux
	Addr     string
	TLS      bool
	CertFile string
	KeyFile  string
}

func NewRouter(limit, backlogLimit int) *chi.Mux {
	router := chi.NewMux()
<<<<<<< HEAD
	router.Use(middleware.Timeout(h.GatewayTimeout))
	router.Use(middleware.ThrottleBacklog(limit, backlogLimit, time.Second))
=======
	router.Use(prom.PromMiddleware)
	router.Use(middleware.Timeout(GatewayTimeout))
	router.Use(middleware.ThrottleBacklog(limit, backlogLimit, 100*time.Millisecond))
>>>>>>> 9b9d9fbd
	return router
}

func (srv *HTTPServer) SetUpCORS(allowedOrigins []string, debug bool) {
	srv.Router.Use(cors.Handler(cors.Options{
		AllowedOrigins:   allowedOrigins,
		AllowedMethods:   []string{"POST", "OPTIONS"},
		AllowedHeaders:   []string{"Accept", "Content-Type", "Content-Length", "X-Auth-Token"},
		ExposedHeaders:   []string{"Accept", "Content-Type", "Content-Length", "X-Auth-Token"},
		AllowCredentials: true,
		MaxAge:           300, // Maximum value not ignored by any of major browsers
		Debug:            debug,
	}))
}

func (srv *HTTPServer) AddServiceEndpoint(endpoint ServerEndpoint) {
	hashEndpointPath := path.Join(endpoint.Path, h.HashEndpoint)

	srv.Router.Post(endpoint.Path, endpoint.HandleRequest)
	srv.Router.Post(hashEndpointPath, endpoint.HandleRequest)

	srv.Router.Options(endpoint.Path, endpoint.HandleOptions)
	srv.Router.Options(hashEndpointPath, endpoint.HandleOptions)
}

func (srv *HTTPServer) Serve(cancelCtx context.Context) error {
	server := &http.Server{
		Addr:         srv.Addr,
		Handler:      srv.Router,
		ReadTimeout:  h.ReadTimeout,
		WriteTimeout: h.WriteTimeout,
		IdleTimeout:  h.IdleTimeout,
	}
	shutdownCtx, shutdownCancel := context.WithCancel(context.Background())

	go shutdownServer(cancelCtx, server, shutdownCtx, shutdownCancel)

	log.Infof("starting HTTP server")

	var err error
	if srv.TLS {
		err = server.ListenAndServeTLS(srv.CertFile, srv.KeyFile)
	} else {
		err = server.ListenAndServe()
	}
	if err != nil && err != http.ErrServerClosed {
		return fmt.Errorf("error starting HTTP server: %v", err)
	}

	// wait for server to shut down gracefully
	<-shutdownCtx.Done()
	return nil
}

func shutdownServer(cancelCtx context.Context, server *http.Server, shutdownCtx context.Context, shutdownCancel context.CancelFunc) {
	<-cancelCtx.Done()
	server.SetKeepAlivesEnabled(false) // disallow clients to create new long-running conns

	shutdownWithTimeoutCtx, _ := context.WithTimeout(shutdownCtx, h.ShutdownTimeout)
	defer shutdownCancel()

	if err := server.Shutdown(shutdownWithTimeoutCtx); err != nil {
		log.Warnf("could not gracefully shut down server: %s", err)
	} else {
		log.Debug("shut down HTTP server")
	}
}

func NewServer(conf *config.Config, serverID string, protocol *repo.Protocol) HTTPServer {
	// set up HTTP server
	httpServer := HTTPServer{
		Router:   NewRouter(conf.RequestLimit, conf.RequestBacklogLimit),
		Addr:     conf.TCP_addr,
		TLS:      conf.TLS,
		CertFile: conf.TLS_CertFile,
		KeyFile:  conf.TLS_KeyFile,
	}

	// set up metrics
	prom.InitPromMetrics(httpServer.Router)

	// set up endpoint for liveliness checks
	httpServer.Router.Get("/healtz", h.Health(serverID))

	idHandler := &repo.IdentityHandler{
		Protocol:            protocol,
		SubjectCountry:      conf.CSR_Country,
		SubjectOrganization: conf.CSR_Organization,
	}

	coseSigner, err := repo.NewCoseSigner(protocol.Crypto.SignHash, getSKID) // FIXME
	if err != nil {
		log.Fatal(err)
	}

	service := &repo.COSEService{
		CoseSigner:  coseSigner,
		GetIdentity: protocol.GetIdentity,
		CheckAuth:   protocol.PwHasher.CheckPassword,
	}

	// set up endpoint for identity registration
	httpServer.Router.Put(h.RegisterEndpoint, Register(conf.RegisterAuth, idHandler.InitIdentity))

	// set up endpoint for CSRs
	fetchCSREndpoint := path.Join(UUIDPath, h.CSREndpoint) // /<uuid>/csr
	httpServer.Router.Get(fetchCSREndpoint, FetchCSR(conf.RegisterAuth, idHandler.CreateCSR))

	// set up endpoints for COSE signing (UUID as URL parameter)
	directUuidEndpoint := path.Join(UUIDPath, h.CBORPath) // /<uuid>/cbor
	httpServer.Router.Post(directUuidEndpoint, service.HandleRequest(repo.GetUUIDFromURL, repo.GetPayloadAndHashFromDataRequest(coseSigner.GetCBORFromJSON, coseSigner.GetSigStructBytes)))

	directUuidHashEndpoint := path.Join(directUuidEndpoint, h.HashEndpoint) // /<uuid>/cbor/hash
	httpServer.Router.Post(directUuidHashEndpoint, service.HandleRequest(repo.GetUUIDFromURL, repo.GetHashFromHashRequest()))

	// set up endpoint for readiness checks
	httpServer.Router.Get("/readiness", h.Health(serverID))
	log.Info("ready")

	log.Warnf("USING MOCK SKID") // FIXME
	return httpServer
}

func getSKID(uuid.UUID) ([]byte, error) {
	log.Warnf("USING MOCK SKID")
	return make([]byte, 8), nil
}<|MERGE_RESOLUTION|>--- conflicted
+++ resolved
@@ -5,9 +5,9 @@
 	"fmt"
 	"github.com/google/uuid"
 	"github.com/ubirch/ubirch-cose-client-go/main/config"
+	repo "github.com/ubirch/ubirch-cose-client-go/main/repository"
 	h "github.com/ubirch/ubirch-cose-client-go/main/http-server/helper"
 	prom "github.com/ubirch/ubirch-cose-client-go/main/prometheus"
-	repo "github.com/ubirch/ubirch-cose-client-go/main/repository"
 	"net/http"
 	"path"
 	"time"
@@ -17,32 +17,8 @@
 	"github.com/go-chi/cors"
 
 	log "github.com/sirupsen/logrus"
-	prom "github.com/ubirch/ubirch-cose-client-go/main/prometheus"
 )
 
-<<<<<<< HEAD
-=======
-const (
-	GatewayTimeout  = 4 * time.Second  // time after which a 504 response will be sent if no timely response could be produced
-	ShutdownTimeout = 5 * time.Second  // time after which the server will be shut down forcefully if graceful shutdown did not happen before
-	ReadTimeout     = 1 * time.Second  // maximum duration for reading the entire request -> low since we only expect requests with small content
-	WriteTimeout    = 60 * time.Second // time after which the connection will be closed if response was not written -> this should never happen
-	IdleTimeout     = 60 * time.Second // time to wait for the next request when keep-alives are enabled
-
-	UUIDKey          = "uuid"
-	CBORPath         = "/cbor"
-	HashEndpoint     = "/hash"
-	RegisterEndpoint = "/register"
-	CSREndpoint      = "/csr"
-
-	BinType  = "application/octet-stream"
-	TextType = "text/plain"
-	JSONType = "application/json"
-	CBORType = "application/cbor"
-
-	AuthHeader = "X-Auth-Token"
-)
->>>>>>> 9b9d9fbd
 
 
 var UUIDPath = fmt.Sprintf("/{%s}", h.UUIDKey)
@@ -70,14 +46,9 @@
 
 func NewRouter(limit, backlogLimit int) *chi.Mux {
 	router := chi.NewMux()
-<<<<<<< HEAD
+	router.Use(prom.PromMiddleware)
 	router.Use(middleware.Timeout(h.GatewayTimeout))
-	router.Use(middleware.ThrottleBacklog(limit, backlogLimit, time.Second))
-=======
-	router.Use(prom.PromMiddleware)
-	router.Use(middleware.Timeout(GatewayTimeout))
 	router.Use(middleware.ThrottleBacklog(limit, backlogLimit, 100*time.Millisecond))
->>>>>>> 9b9d9fbd
 	return router
 }
 
@@ -148,8 +119,29 @@
 
 func NewServer(conf *config.Config, serverID string, protocol *repo.Protocol) HTTPServer {
 	// set up HTTP server
-	httpServer := HTTPServer{
-		Router:   NewRouter(conf.RequestLimit, conf.RequestBacklogLimit),
+	idHandler := &repo.IdentityHandler{
+		Protocol:            protocol,
+		Crypto:              cryptoCtx,
+		SubjectCountry:      conf.CSR_Country,
+		SubjectOrganization: conf.CSR_Organization,
+	}
+
+	//coseSigner, err := NewCoseSigner(cryptoCtx.SignHash, skidHandler.GetSKID)
+	coseSigner, err := NewCoseSigner(cryptoCtx.SignHash, getSKID) // FIXME
+	if err != nil {
+		log.Fatal(err)
+	}
+	log.Warnf("USING MOCK SKID") // FIXME
+
+	service := &COSEService{
+		GetIdentity: protocol.GetIdentity,
+		CheckAuth:   protocol.pwHasher.CheckPassword,
+		Sign:        coseSigner.Sign,
+	}
+
+	// set up HTTP server
+	httpServer := h.HTTPServer{
+		Router:   h.NewRouter(conf.RequestLimit, conf.RequestBacklogLimit),
 		Addr:     conf.TCP_addr,
 		TLS:      conf.TLS,
 		CertFile: conf.TLS_CertFile,
@@ -157,51 +149,34 @@
 	}
 
 	// set up metrics
-	prom.InitPromMetrics(httpServer.Router)
-
-	// set up endpoint for liveliness checks
-	httpServer.Router.Get("/healtz", h.Health(serverID))
-
-	idHandler := &repo.IdentityHandler{
-		Protocol:            protocol,
-		SubjectCountry:      conf.CSR_Country,
-		SubjectOrganization: conf.CSR_Organization,
-	}
-
-	coseSigner, err := repo.NewCoseSigner(protocol.Crypto.SignHash, getSKID) // FIXME
-	if err != nil {
-		log.Fatal(err)
-	}
-
-	service := &repo.COSEService{
-		CoseSigner:  coseSigner,
-		GetIdentity: protocol.GetIdentity,
-		CheckAuth:   protocol.PwHasher.CheckPassword,
-	}
+	httpServer.Router.Method(http.MethodGet, "/metrics", prom.Handler())
 
 	// set up endpoint for identity registration
-	httpServer.Router.Put(h.RegisterEndpoint, Register(conf.RegisterAuth, idHandler.InitIdentity))
+	httpServer.Router.Put(h.RegisterEndpoint, h.Register(conf.RegisterAuth, idHandler.InitIdentity))
 
 	// set up endpoint for CSRs
-	fetchCSREndpoint := path.Join(UUIDPath, h.CSREndpoint) // /<uuid>/csr
-	httpServer.Router.Get(fetchCSREndpoint, FetchCSR(conf.RegisterAuth, idHandler.CreateCSR))
+	fetchCSREndpoint := path.Join(h.UUIDPath, h.CSREndpoint) // /<uuid>/csr
+	httpServer.Router.Get(fetchCSREndpoint, h.FetchCSR(conf.RegisterAuth, idHandler.CreateCSR))
 
 	// set up endpoints for COSE signing (UUID as URL parameter)
-	directUuidEndpoint := path.Join(UUIDPath, h.CBORPath) // /<uuid>/cbor
-	httpServer.Router.Post(directUuidEndpoint, service.HandleRequest(repo.GetUUIDFromURL, repo.GetPayloadAndHashFromDataRequest(coseSigner.GetCBORFromJSON, coseSigner.GetSigStructBytes)))
+	directUuidEndpoint := path.Join(h.UUIDPath, h.CBORPath) // /<uuid>/cbor
+	httpServer.Router.Post(directUuidEndpoint, service.handleRequest(getUUIDFromURL, GetPayloadAndHashFromDataRequest(coseSigner.GetCBORFromJSON, coseSigner.GetSigStructBytes)))
 
 	directUuidHashEndpoint := path.Join(directUuidEndpoint, h.HashEndpoint) // /<uuid>/cbor/hash
-	httpServer.Router.Post(directUuidHashEndpoint, service.HandleRequest(repo.GetUUIDFromURL, repo.GetHashFromHashRequest()))
+	httpServer.Router.Post(directUuidHashEndpoint, service.handleRequest(getUUIDFromURL, GetHashFromHashRequest()))
 
-	// set up endpoint for readiness checks
-	httpServer.Router.Get("/readiness", h.Health(serverID))
+	// set up endpoints for liveness and readiness checks
+	httpServer.Router.Get("/healthz", h.Healthz(serverID))
+	httpServer.Router.Get("/readyz", h.Readyz(serverID, readinessChecks))
+
+	// set up graceful shutdown handling
+	ctx, cancel := context.WithCancel(context.Background())
+	go shutdown(cancel)
 	log.Info("ready")
 
-	log.Warnf("USING MOCK SKID") // FIXME
 	return httpServer
 }
 
 func getSKID(uuid.UUID) ([]byte, error) {
-	log.Warnf("USING MOCK SKID")
 	return make([]byte, 8), nil
-}+}
