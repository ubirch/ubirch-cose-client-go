--- conflicted
+++ resolved
@@ -3,50 +3,29 @@
 import (
 	"bytes"
 	"context"
-<<<<<<< HEAD
-=======
-	"math/rand"
->>>>>>> d3fdbe77
 	"sync"
 	"testing"
 
 	"github.com/google/uuid"
-<<<<<<< HEAD
 	"github.com/ubirch/ubirch-protocol-go/ubirch/v2"
 
 	pw "github.com/ubirch/ubirch-cose-client-go/main/password-hashing"
-=======
-
->>>>>>> d3fdbe77
 	test "github.com/ubirch/ubirch-cose-client-go/main/tests"
 )
 
 func TestProtocol(t *testing.T) {
 	testUid := uuid.New()
 
-<<<<<<< HEAD
 	cryptoCtx := &ubirch.ECDSACryptoContext{
 		Keystore: &test.MockKeystorer{},
 	}
 
 	err := cryptoCtx.GenerateKey(testUid)
-=======
-	p, err := NewProtocol(&mockStorageMngr{}, secret)
-	if err != nil {
-		t.Fatal(err)
-	}
-
-	privKeyPEM, err := p.Crypto.GenerateKey()
->>>>>>> d3fdbe77
-	if err != nil {
-		t.Fatal(err)
-	}
-
-<<<<<<< HEAD
+	if err != nil {
+		t.Fatal(err)
+	}
+
 	pubKeyPEM, err := cryptoCtx.GetPublicKeyPEM(testUid)
-=======
-	pubKeyPEM, err := p.Crypto.GetPublicKeyFromPrivateKey(privKeyPEM)
->>>>>>> d3fdbe77
 	if err != nil {
 		t.Fatal(err)
 	}
@@ -59,16 +38,9 @@
 	}
 
 	testIdentity := Identity{
-<<<<<<< HEAD
 		Uid:          testUid,
 		PublicKeyPEM: pubKeyPEM,
 		Auth:         test.Auth,
-=======
-		Uid:        test.Uuid,
-		PrivateKey: privKeyPEM,
-		PublicKey:  pubKeyPEM,
-		AuthToken:  test.Auth,
->>>>>>> d3fdbe77
 	}
 
 	// check not exists
@@ -77,20 +49,12 @@
 		t.Error("GetIdentity did not return ErrNotExist")
 	}
 
-<<<<<<< HEAD
-	exists, err := p.isInitialized(testIdentity.Uid)
-=======
 	exists, err := p.IsInitialized(testIdentity.Uid)
->>>>>>> d3fdbe77
 	if err != nil {
 		t.Error(err)
 	}
 	if exists {
-<<<<<<< HEAD
-		t.Error("isInitialized returned TRUE")
-=======
 		t.Error("IsInitialized returned TRUE")
->>>>>>> d3fdbe77
 	}
 
 	_, err = p.GetUuidForPublicKey(testIdentity.PublicKeyPEM)
@@ -112,30 +76,18 @@
 		t.Fatal(err)
 	}
 
-<<<<<<< HEAD
-	err = p.CloseTransaction(tx, Commit)
-=======
 	err = p.CommitTransaction(tx)
->>>>>>> d3fdbe77
 	if err != nil {
 		t.Fatal(err)
 	}
 
 	// check exists
-<<<<<<< HEAD
-	exists, err = p.isInitialized(testIdentity.Uid)
-=======
 	exists, err = p.IsInitialized(testIdentity.Uid)
->>>>>>> d3fdbe77
 	if err != nil {
 		t.Error(err)
 	}
 	if !exists {
-<<<<<<< HEAD
-		t.Error("isInitialized returned FALSE")
-=======
 		t.Error("IsInitialized returned FALSE")
->>>>>>> d3fdbe77
 	}
 
 	storedIdentity, err := p.GetIdentity(testIdentity.Uid)
@@ -153,11 +105,7 @@
 		t.Error("GetIdentity returned unexpected Auth value")
 	}
 
-<<<<<<< HEAD
 	storedUid, err := p.GetUuidForPublicKey(testIdentity.PublicKeyPEM)
-=======
-	storedUid, err := p.GetUuidForPublicKey(testIdentity.PublicKey)
->>>>>>> d3fdbe77
 	if err != nil {
 		t.Fatal(err)
 	}
@@ -187,19 +135,6 @@
 	for i := 0; i < testLoad/10; i++ {
 		testId := generateRandomIdentity()
 
-<<<<<<< HEAD
-=======
-		testId.PrivateKey, err = p.Crypto.GenerateKey()
-		if err != nil {
-			t.Fatal(err)
-		}
-
-		testId.PublicKey, err = p.Crypto.GetPublicKeyFromPrivateKey(testId.PrivateKey)
-		if err != nil {
-			t.Fatal(err)
-		}
-
->>>>>>> d3fdbe77
 		testIdentities = append(testIdentities, testId)
 	}
 
@@ -228,7 +163,6 @@
 	wg.Wait()
 }
 
-<<<<<<< HEAD
 func Test_StoreNewIdentity_BadUUID(t *testing.T) {
 	p := NewProtocol(&mockStorageMngr{}, 0, &pw.Argon2idParams{})
 
@@ -236,62 +170,16 @@
 		Uid:          uuid.UUID{},
 		PublicKeyPEM: test.PubKey,
 		Auth:         test.Auth,
-=======
-func Test_BadNewProtocol(t *testing.T) {
-	secret := make([]byte, 31)
-	rand.Read(secret)
-
-	_, err := NewProtocol(&mockStorageMngr{}, secret)
-	if err == nil {
-		t.Error("NewProtocol did not return error for invalid secret")
-	}
-}
-
-func Test_StoreNewIdentity_BadUUID(t *testing.T) {
-	secret := make([]byte, 32)
-	rand.Read(secret)
-
-	p, err := NewProtocol(&mockStorageMngr{}, secret)
-	if err != nil {
-		t.Fatal(err)
-	}
-
-	privKeyPEM, err := p.Crypto.GenerateKey()
-	if err != nil {
-		t.Fatal(err)
-	}
-
-	pubKeyPEM, err := p.Crypto.GetPublicKeyFromPrivateKey(privKeyPEM)
-	if err != nil {
-		t.Fatal(err)
-	}
-
-	i := Identity{
-		Uid:        uuid.UUID{},
-		PrivateKey: privKeyPEM,
-		PublicKey:  pubKeyPEM,
-		AuthToken:  test.Auth,
-	}
-
-	err = p.StoreNewIdentity(nil, i)
-	if err == nil {
-		t.Error("StoreNewIdentity did not return error for invalid UUID")
->>>>>>> d3fdbe77
-	}
-
-	ctx, cancel := context.WithCancel(context.Background())
-	defer cancel()
-
-<<<<<<< HEAD
-	tx, err := p.StartTransaction(ctx)
-=======
-	p, err := NewProtocol(&mockStorageMngr{}, secret)
->>>>>>> d3fdbe77
-	if err != nil {
-		t.Fatal(err)
-	}
-
-<<<<<<< HEAD
+	}
+
+	ctx, cancel := context.WithCancel(context.Background())
+	defer cancel()
+
+	tx, err := p.StartTransaction(ctx)
+	if err != nil {
+		t.Fatal(err)
+	}
+
 	err = p.StoreNewIdentity(tx, i)
 	if err == nil {
 		t.Error("StoreNewIdentity did not return error for invalid UUID")
@@ -305,117 +193,17 @@
 		Uid:          test.Uuid,
 		PublicKeyPEM: nil,
 		Auth:         test.Auth,
-=======
-	privKeyPEM, err := p.Crypto.GenerateKey()
-	if err != nil {
-		t.Fatal(err)
-	}
-
-	pubKeyPEM, err := p.Crypto.GetPublicKeyFromPrivateKey(privKeyPEM)
-	if err != nil {
-		t.Fatal(err)
-	}
-
-	i := Identity{
-		Uid:        test.Uuid,
-		PrivateKey: make([]byte, 32),
-		PublicKey:  pubKeyPEM,
-		AuthToken:  test.Auth,
-	}
-
-	err = p.StoreNewIdentity(nil, i)
-	if err == nil {
-		t.Error("StoreNewIdentity did not return error for invalid private key")
-	}
-}
-
-func Test_StoreNewIdentity_NilPrivateKey(t *testing.T) {
-	secret := make([]byte, 32)
-	rand.Read(secret)
-
-	p, err := NewProtocol(&mockStorageMngr{}, secret)
-	if err != nil {
-		t.Fatal(err)
-	}
-
-	privKeyPEM, err := p.Crypto.GenerateKey()
-	if err != nil {
-		t.Fatal(err)
-	}
-
-	pubKeyPEM, err := p.Crypto.GetPublicKeyFromPrivateKey(privKeyPEM)
-	if err != nil {
-		t.Fatal(err)
-	}
-
-	i := Identity{
-		Uid:        test.Uuid,
-		PrivateKey: nil,
-		PublicKey:  pubKeyPEM,
-		AuthToken:  test.Auth,
-	}
-
-	err = p.StoreNewIdentity(nil, i)
-	if err == nil {
-		t.Error("StoreNewIdentity did not return error for invalid private key")
-	}
-}
-
-func Test_StoreNewIdentity_BadPublicKey(t *testing.T) {
-	secret := make([]byte, 32)
-	rand.Read(secret)
-
-	p, err := NewProtocol(&mockStorageMngr{}, secret)
-	if err != nil {
-		t.Fatal(err)
-	}
-
-	privKeyPEM, err := p.Crypto.GenerateKey()
-	if err != nil {
-		t.Fatal(err)
-	}
-
-	i := Identity{
-		Uid:        test.Uuid,
-		PrivateKey: privKeyPEM,
-		PublicKey:  make([]byte, 64),
-		AuthToken:  test.Auth,
->>>>>>> d3fdbe77
-	}
-
-	ctx, cancel := context.WithCancel(context.Background())
-	defer cancel()
-
-<<<<<<< HEAD
-	tx, err := p.StartTransaction(ctx)
-=======
-func Test_StoreNewIdentity_NilPublicKey(t *testing.T) {
-	secret := make([]byte, 32)
-	rand.Read(secret)
-
-	p, err := NewProtocol(&mockStorageMngr{}, secret)
->>>>>>> d3fdbe77
-	if err != nil {
-		t.Fatal(err)
-	}
-
-<<<<<<< HEAD
+	}
+
+	ctx, cancel := context.WithCancel(context.Background())
+	defer cancel()
+
+	tx, err := p.StartTransaction(ctx)
+	if err != nil {
+		t.Fatal(err)
+	}
+
 	err = p.StoreNewIdentity(tx, i)
-=======
-	privKeyPEM, err := p.Crypto.GenerateKey()
-	if err != nil {
-		t.Fatal(err)
-	}
-
-	i := Identity{
-		Uid:        test.Uuid,
-		PrivateKey: privKeyPEM,
-		PublicKey:  nil,
-		AuthToken:  test.Auth,
-	}
-
-	err = p.StoreNewIdentity(nil, i)
->>>>>>> d3fdbe77
 	if err == nil {
 		t.Error("StoreNewIdentity did not return error for invalid public key")
 	}
@@ -424,7 +212,6 @@
 func Test_StoreNewIdentity_NilAuth(t *testing.T) {
 	p := NewProtocol(&mockStorageMngr{}, 0, &pw.Argon2idParams{})
 
-<<<<<<< HEAD
 	i := Identity{
 		Uid:          test.Uuid,
 		PublicKeyPEM: test.PubKey,
@@ -435,35 +222,11 @@
 	defer cancel()
 
 	tx, err := p.StartTransaction(ctx)
-=======
-	p, err := NewProtocol(&mockStorageMngr{}, secret)
-	if err != nil {
-		t.Fatal(err)
-	}
-
-	privKeyPEM, err := p.Crypto.GenerateKey()
-	if err != nil {
-		t.Fatal(err)
-	}
-
-	pubKeyPEM, err := p.Crypto.GetPublicKeyFromPrivateKey(privKeyPEM)
->>>>>>> d3fdbe77
-	if err != nil {
-		t.Fatal(err)
-	}
-
-<<<<<<< HEAD
+	if err != nil {
+		t.Fatal(err)
+	}
+
 	err = p.StoreNewIdentity(tx, i)
-=======
-	i := Identity{
-		Uid:        test.Uuid,
-		PrivateKey: privKeyPEM,
-		PublicKey:  pubKeyPEM,
-		AuthToken:  "",
-	}
-
-	err = p.StoreNewIdentity(nil, i)
->>>>>>> d3fdbe77
 	if err == nil {
 		t.Error("StoreNewIdentity did not return error for invalid auth token")
 	}
@@ -474,7 +237,6 @@
 
 	p := NewProtocol(&mockStorageMngr{}, 0, &pw.Argon2idParams{})
 
-<<<<<<< HEAD
 	testIdentity := Identity{
 		Uid:          test.Uuid,
 		PublicKeyPEM: test.PubKey,
@@ -485,52 +247,16 @@
 	defer cancel()
 
 	tx, err := p.StartTransaction(ctx)
-=======
-	p, err := NewProtocol(&mockStorageMngr{}, secret)
-	if err != nil {
-		t.Fatal(err)
-	}
-
-	privKeyPEM, err := p.Crypto.GenerateKey()
->>>>>>> d3fdbe77
-	if err != nil {
-		t.Fatal(err)
-	}
-
-<<<<<<< HEAD
+	if err != nil {
+		t.Fatal(err)
+	}
+
 	err = p.StoreNewIdentity(tx, testIdentity)
-=======
-	pubKeyPEM, err := p.Crypto.GetPublicKeyFromPrivateKey(privKeyPEM)
->>>>>>> d3fdbe77
-	if err != nil {
-		t.Fatal(err)
-	}
-
-<<<<<<< HEAD
-	err = p.CloseTransaction(tx, Commit)
-=======
-	testIdentity := Identity{
-		Uid:        test.Uuid,
-		PrivateKey: privKeyPEM,
-		PublicKey:  pubKeyPEM,
-		AuthToken:  test.Auth,
-	}
-
-	ctx, cancel := context.WithCancel(context.Background())
-	defer cancel()
-
-	tx, err := p.StartTransaction(ctx)
-	if err != nil {
-		t.Fatal(err)
-	}
-
-	err = p.StoreNewIdentity(tx, testIdentity)
 	if err != nil {
 		t.Fatal(err)
 	}
 
 	err = p.CommitTransaction(tx)
->>>>>>> d3fdbe77
 	if err != nil {
 		t.Fatal(err)
 	}
@@ -549,17 +275,7 @@
 }
 
 func TestProtocol_GetUuidForPublicKey_BadPublicKey(t *testing.T) {
-<<<<<<< HEAD
-	p := NewProtocol(&mockStorageMngr{}, 0, &pw.Argon2idParams{})
-=======
-	secret := make([]byte, 32)
-	rand.Read(secret)
-
-	p, err := NewProtocol(&mockStorageMngr{}, secret)
-	if err != nil {
-		t.Fatal(err)
-	}
->>>>>>> d3fdbe77
+	p := NewProtocol(&mockStorageMngr{}, 0, &pw.Argon2idParams{})
 
 	_, err := p.GetUuidForPublicKey(make([]byte, 64))
 	if err == nil {
@@ -573,21 +289,6 @@
 
 var _ StorageManager = (*mockStorageMngr)(nil)
 
-<<<<<<< HEAD
-func (m *mockStorageMngr) StartTransaction(ctx context.Context) (transactionCtx interface{}, err error) {
-	return nil, nil
-}
-
-func (m *mockStorageMngr) CloseTransaction(transactionCtx interface{}, commit bool) error {
-	return nil
-}
-
-func (m *mockStorageMngr) StoreNewIdentity(transactionCtx interface{}, id Identity) error {
-	m.id = id
-	return nil
-}
-
-=======
 var idBuf = &Identity{}
 
 func (m *mockStorageMngr) StartTransaction(context.Context) (interface{}, error) {
@@ -604,7 +305,6 @@
 	return nil
 }
 
->>>>>>> d3fdbe77
 func (m *mockStorageMngr) GetIdentity(uid uuid.UUID) (Identity, error) {
 	if m.id.Uid == uuid.Nil || m.id.Uid != uid {
 		return Identity{}, ErrNotExist
@@ -613,11 +313,7 @@
 }
 
 func (m *mockStorageMngr) GetUuidForPublicKey(pubKey []byte) (uuid.UUID, error) {
-<<<<<<< HEAD
 	if m.id.PublicKeyPEM == nil || !bytes.Equal(m.id.PublicKeyPEM, pubKey) {
-=======
-	if m.id.PublicKey == nil || !bytes.Equal(m.id.PublicKey, pubKey) {
->>>>>>> d3fdbe77
 		return uuid.Nil, ErrNotExist
 	}
 	return m.id.Uid, nil
