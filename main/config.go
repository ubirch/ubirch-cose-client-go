// Copyright (c) 2021 ubirch GmbH
//
// Licensed under the Apache License, Version 2.0 (the "License");
// you may not use this file except in compliance with the License.
// You may obtain a copy of the License at
//
//     http://www.apache.org/licenses/LICENSE-2.0
//
// Unless required by applicable law or agreed to in writing, software
// distributed under the License is distributed on an "AS IS" BASIS,
// WITHOUT WARRANTIES OR CONDITIONS OF ANY KIND, either express or implied.
// See the License for the specific language governing permissions and
// limitations under the License.

package main

import (
	"crypto/sha256"
	"crypto/x509"
	"encoding/json"
	"fmt"
	"os"
	"path/filepath"
	"strconv"
	"time"

	"github.com/kelseyhightower/envconfig"

	log "github.com/sirupsen/logrus"
	pw "github.com/ubirch/ubirch-cose-client-go/main/password-hashing"
)

const (
	ProdStage = "prod"

<<<<<<< HEAD
=======
	ProdStage = "prod"

>>>>>>> d3fdbe77
	tlsCertsFileName = "%s_ubirch_tls_certs.json"

	defaultCSRCountry      = "DE"
	defaultCSROrganization = "ubirch GmbH"

	defaultTCPAddr = ":8080"

	defaultTLSCertFile = "cert.pem"
	defaultTLSKeyFile  = "key.pem"

	defaultDbMaxOpenConns    = 10
	defaultDbMaxIdleConns    = 10
	defaultDbConnMaxLifetime = 10
	defaultDbConnMaxIdleTime = 1

	defaultPKCS11Module = "libcs_pkcs11_R3.so"

	defaultKeyDerivationMaxTotalMemory   = 64
	defaultKeyDerivationParamMemory      = 16
	defaultKeyDerivationParamTime        = 2
	defaultKeyDerivationParamParallelism = 8
	defaultKeyDerivationParamKeyLen      = 24
	defaultKeyDerivationParamSaltLen     = 16

	defaultRequestLimit        = 10
	defaultRequestBacklogLimit = 5
)

type Config struct {
	RegisterAuth              string `json:"registerAuth" envconfig:"REGISTERAUTH"`                         // auth token needed for new identity registration
	Env                       string `json:"env" envconfig:"ENV"`                                           // the ubirch backend environment [dev, demo, prod], defaults to 'prod'
<<<<<<< HEAD
	PKCS11Module              string `json:"pkcs11Module" envconfig:"PKCS11_MODULE"`                        //
	PKCS11ModulePin           string `json:"pkcs11ModulePin" envconfig:"PKCS11_MODULE_PIN"`                 //
	PKCS11ModuleSlotNr        int    `json:"pkcs11ModuleSlotNr" envconfig:"PKCS11_MODULE_SLOT_NR"`          //
=======
>>>>>>> d3fdbe77
	PostgresDSN               string `json:"postgresDSN" envconfig:"POSTGRES_DSN"`                          // data source name for postgres database
	DbMaxOpenConns            string `json:"dbMaxOpenConns" envconfig:"DB_MAX_OPEN_CONNS"`                  // maximum number of open connections to the database
	DbMaxIdleConns            string `json:"dbMaxIdleConns" envconfig:"DB_MAX_IDLE_CONNS"`                  // maximum number of connections in the idle connection pool
	DbConnMaxLifetime         string `json:"dbConnMaxLifetime" envconfig:"DB_CONN_MAX_LIFETIME"`            // maximum amount of time in minutes a connection may be reused
	DbConnMaxIdleTime         string `json:"dbConnMaxIdleTime" envconfig:"DB_CONN_MAX_IDLE_TIME"`           // maximum amount of time in minutes a connection may be idle
	TCP_addr                  string `json:"TCP_addr"`                                                      // the TCP address for the server to listen on, in the form "host:port"
	TLS                       bool   `json:"TLS"`                                                           // enable serving HTTPS endpoints, defaults to 'false'
	TLS_CertFile              string `json:"TLSCertFile"`                                                   // filename of TLS certificate file name, defaults to "cert.pem"
	TLS_KeyFile               string `json:"TLSKeyFile"`                                                    // filename of TLS key file name, defaults to "key.pem"
	CSR_Country               string `json:"CSR_country"`                                                   // subject country for public key Certificate Signing Requests
	CSR_Organization          string `json:"CSR_organization"`                                              // subject organization for public key Certificate Signing Requests
	Debug                     bool   `json:"debug"`                                                         // enable extended debug output, defaults to 'false'
	LogTextFormat             bool   `json:"logTextFormat"`                                                 // log in text format for better human readability, default format is JSON
	CertificateServer         string `json:"certificateServer" envconfig:"CERTIFICATE_SERVER"`              // public key certificate list server URL
	CertificateServerPubKey   string `json:"certificateServerPubKey" envconfig:"CERTIFICATE_SERVER_PUBKEY"` // public key for verification of the public key certificate list signature server URL
	ReloadCertsEveryMinute    bool   `json:"reloadCertsEveryMinute" envconfig:"RELOAD_CERTS_EVERY_MINUTE"`  // setting to make the service request the public key certificate list once a minute
	CertifyApiUrl             string `json:"certifyApiUrl" envconfig:"CERTIFY_API_URL"`                     // URL of the certify API
	CertifyApiAuth            string `json:"certifyApiAuth" envconfig:"CERTIFY_API_AUTH"`                   // auth token for the seal registration endpoint of the certify API
<<<<<<< HEAD
	KdMaxTotalMemMiB          uint32 `json:"kdMaxTotalMemMiB" envconfig:"KD_MAX_TOTAL_MEM_MIB"`             // maximal total memory to use for key derivation at a time in MiB
	KdParamMemMiB             uint32 `json:"kdParamMemMiB" envconfig:"KD_PARAM_MEM_MIB"`                    // memory parameter for key derivation, specifies the size of the memory in MiB
	KdParamTime               uint32 `json:"kdParamTime" envconfig:"KD_PARAM_TIME"`                         // time parameter for key derivation, specifies the number of passes over the memory
	KdParamParallelism        uint8  `json:"kdParamParallelism" envconfig:"KD_PARAM_PARALLELISM"`           // parallelism (threads) parameter for key derivation, specifies the number of threads and can be adjusted to the number of available CPUs
	RequestLimit              int    `json:"requestLimit" envconfig:"REQUEST_LIMIT"`                        // limits number of currently processed (incoming) requests at a time
	RequestBacklogLimit       int    `json:"requestBacklogLimit" envconfig:"REQUEST_BACKLOG_LIMIT"`         // backlog for holding a finite number of pending requests
	serverTLSCertFingerprints map[string][32]byte
=======
	serverTLSCertFingerprints map[string][32]byte
	secretBytes               []byte // the decoded key store secret
>>>>>>> d3fdbe77
	dbParams                  *DatabaseParams
	kdParams                  *pw.Argon2idParams
}

func (c *Config) Load(configDir, filename string) error {
	// assume that we want to load from env instead of config files, if
	// we have the UBIRCH_SECRET env variable set.
	var err error
	if os.Getenv("UBIRCH_REGISTERAUTH") != "" {
		err = c.loadEnv()
	} else {
		err = c.loadFile(filepath.Join(configDir, filename))
	}
	if err != nil {
		return err
	}

	if c.Debug {
		log.SetLevel(log.DebugLevel)
	}

	if c.LogTextFormat {
		log.SetFormatter(&log.TextFormatter{FullTimestamp: true, TimestampFormat: "2006-01-02 15:04:05.000 -0700"})
	}

	err = c.checkMandatory()
	if err != nil {
		return err
	}

	err = c.loadServerTLSCertificates(filepath.Join(configDir, fmt.Sprintf(tlsCertsFileName, c.Env)))
	if err != nil {
		return fmt.Errorf("loading TLS certificates failed: %v", err)
	}

<<<<<<< HEAD
	c.setDefaultHSM()
	c.setDefaultCSR()
	c.setDefaultTLS(configDir)
	c.setDefaultRequestLimits()
	c.setKeyDerivationParams()
=======
	c.setDefaultCSR()
	c.setDefaultTLS(configDir)
>>>>>>> d3fdbe77
	return c.setDbParams()
}

// loadEnv reads the configuration from environment variables
func (c *Config) loadEnv() error {
	log.Infof("loading configuration from environment variables")
	return envconfig.Process("ubirch", c)
}

// LoadFile reads the configuration from a json file
func (c *Config) loadFile(filename string) error {
	log.Infof("loading configuration from file: %s", filename)

<<<<<<< HEAD
	fileHandle, err := os.Open(filename)
=======
	fileHandle, err := os.Open(filepath.Clean(filename))
>>>>>>> d3fdbe77
	if err != nil {
		return err
	}

	err = json.NewDecoder(fileHandle).Decode(c)
	if err != nil {
		if fileCloseErr := fileHandle.Close(); fileCloseErr != nil {
			log.Error(fileCloseErr)
		}
		return err
	}

	return fileHandle.Close()
}

func (c *Config) checkMandatory() error {
	if len(c.RegisterAuth) == 0 {
		return fmt.Errorf("auth token for identity registration ('registerAuth') wasn't set")
	}

	if len(c.CertificateServer) == 0 {
		return fmt.Errorf("missing 'certificateServer' in configuration")
	}

	if len(c.CertificateServerPubKey) == 0 {
		return fmt.Errorf("missing 'certificateServerPubKey' in configuration")
	}

	if len(c.CertifyApiUrl) == 0 {
		return fmt.Errorf("missing 'certifyApiUrl' in configuration")
	}

	if len(c.CertifyApiAuth) == 0 {
		return fmt.Errorf("missing 'certifyApiAuth' in configuration")
	}

<<<<<<< HEAD
	if len(c.PKCS11ModulePin) == 0 {
		return fmt.Errorf("missing 'pkcs11ModulePin / UBIRCH_PKCS11_MODULE_PIN' in configuration")
	}

=======
>>>>>>> d3fdbe77
	if len(c.Env) == 0 {
		c.Env = ProdStage
	}

	return nil
}

func (c *Config) setDefaultHSM() {
	if len(c.PKCS11Module) == 0 {
		c.PKCS11Module = defaultPKCS11Module
	}
}

func (c *Config) setDefaultCSR() {
	if c.CSR_Country == "" {
		c.CSR_Country = defaultCSRCountry
	}
	log.Debugf("CSR Subject Country: %s", c.CSR_Country)

	if c.CSR_Organization == "" {
		c.CSR_Organization = defaultCSROrganization
	}
	log.Debugf("CSR Subject Organization: %s", c.CSR_Organization)
}

func (c *Config) setDefaultTLS(configDir string) {
	if c.TCP_addr == "" {
		c.TCP_addr = defaultTCPAddr
	}
	log.Debugf("TCP address: %s", c.TCP_addr)

	if c.TLS {
		log.Debug("TLS enabled")

		if c.TLS_CertFile == "" {
			c.TLS_CertFile = defaultTLSCertFile
		}
		c.TLS_CertFile = filepath.Join(configDir, c.TLS_CertFile)
		log.Debugf(" - Cert: %s", c.TLS_CertFile)

		if c.TLS_KeyFile == "" {
			c.TLS_KeyFile = defaultTLSKeyFile
		}
		c.TLS_KeyFile = filepath.Join(configDir, c.TLS_KeyFile)
		log.Debugf(" -  Key: %s", c.TLS_KeyFile)
	}
}

<<<<<<< HEAD
func (c *Config) setDefaultRequestLimits() {
	if c.RequestLimit == 0 {
		c.RequestLimit = defaultRequestLimit
	}
	log.Debugf("limit to currently processed requests at a time: %d", c.RequestLimit)

	if c.RequestBacklogLimit == 0 {
		c.RequestBacklogLimit = defaultRequestBacklogLimit
	}
	log.Debugf("limit to pending requests at a time: %d", c.RequestBacklogLimit)
}

func (c *Config) setKeyDerivationParams() {
	if c.KdMaxTotalMemMiB == 0 {
		c.KdMaxTotalMemMiB = defaultKeyDerivationMaxTotalMemory
	}

	if c.KdParamMemMiB == 0 {
		c.KdParamMemMiB = defaultKeyDerivationParamMemory
	}

	if c.KdParamTime == 0 {
		c.KdParamTime = defaultKeyDerivationParamTime
	}

	if c.KdParamParallelism == 0 {
		c.KdParamParallelism = defaultKeyDerivationParamParallelism
	}

	c.kdParams = &pw.Argon2idParams{
		Memory:  c.KdParamMemMiB * 1024,
		Time:    c.KdParamTime,
		Threads: c.KdParamParallelism,
		KeyLen:  defaultKeyDerivationParamKeyLen,
		SaltLen: defaultKeyDerivationParamSaltLen,
	}
}

=======
>>>>>>> d3fdbe77
func (c *Config) setDbParams() error {
	c.dbParams = &DatabaseParams{}

	if c.DbMaxOpenConns == "" {
		c.dbParams.MaxOpenConns = defaultDbMaxOpenConns
	} else {
		i, err := strconv.Atoi(c.DbMaxOpenConns)
		if err != nil {
			return fmt.Errorf("failed to set DB parameter MaxOpenConns: %v", err)
		}
		c.dbParams.MaxOpenConns = i
	}

	if c.DbMaxIdleConns == "" {
		c.dbParams.MaxIdleConns = defaultDbMaxIdleConns
	} else {
		i, err := strconv.Atoi(c.DbMaxIdleConns)
		if err != nil {
			return fmt.Errorf("failed to set DB parameter MaxIdleConns: %v", err)
		}
		c.dbParams.MaxIdleConns = i
	}

	if c.DbConnMaxLifetime == "" {
		c.dbParams.ConnMaxLifetime = defaultDbConnMaxLifetime * time.Minute
	} else {
		i, err := strconv.Atoi(c.DbConnMaxLifetime)
		if err != nil {
			return fmt.Errorf("failed to set DB parameter ConnMaxLifetime: %v", err)
		}
		c.dbParams.ConnMaxLifetime = time.Duration(i) * time.Minute
	}

	if c.DbConnMaxIdleTime == "" {
		c.dbParams.ConnMaxIdleTime = defaultDbConnMaxIdleTime * time.Minute
	} else {
		i, err := strconv.Atoi(c.DbConnMaxIdleTime)
		if err != nil {
			return fmt.Errorf("failed to set DB parameter ConnMaxIdleTime: %v", err)
		}
		c.dbParams.ConnMaxIdleTime = time.Duration(i) * time.Minute
	}

	return nil
}

func (c *Config) loadServerTLSCertificates(serverTLSCertFile string) error {
<<<<<<< HEAD
	fileHandle, err := os.Open(serverTLSCertFile)
=======
	fileHandle, err := os.Open(filepath.Clean(serverTLSCertFile))
>>>>>>> d3fdbe77
	if err != nil {
		return err
	}

	serverTLSCertBuffer := make(map[string][]byte)

	err = json.NewDecoder(fileHandle).Decode(&serverTLSCertBuffer)
	if err != nil {
		if fileCloseErr := fileHandle.Close(); fileCloseErr != nil {
			log.Error(fileCloseErr)
		}
		return err
	}

	err = fileHandle.Close()
	if err != nil {
		return err
	}

	if len(serverTLSCertBuffer) == 0 {
		return fmt.Errorf("no TLS certificates found in file %s", serverTLSCertFile)
	}
	log.Infof("found %d entries in file %s", len(serverTLSCertBuffer), serverTLSCertFile)

	c.serverTLSCertFingerprints = make(map[string][32]byte)

	for host, cert := range serverTLSCertBuffer {
		x509cert, err := x509.ParseCertificate(cert)
		if err != nil {
			log.Errorf("parsing x.509 certificate for host %s failed: %v, expected certificate format: base64 encoded ASN.1 DER", host, err)
			continue
		}

		fingerprint := sha256.Sum256(x509cert.RawSubjectPublicKeyInfo)
		c.serverTLSCertFingerprints[host] = fingerprint
	}

	return nil
}<|MERGE_RESOLUTION|>--- conflicted
+++ resolved
@@ -33,11 +33,6 @@
 const (
 	ProdStage = "prod"
 
-<<<<<<< HEAD
-=======
-	ProdStage = "prod"
-
->>>>>>> d3fdbe77
 	tlsCertsFileName = "%s_ubirch_tls_certs.json"
 
 	defaultCSRCountry      = "DE"
@@ -69,12 +64,9 @@
 type Config struct {
 	RegisterAuth              string `json:"registerAuth" envconfig:"REGISTERAUTH"`                         // auth token needed for new identity registration
 	Env                       string `json:"env" envconfig:"ENV"`                                           // the ubirch backend environment [dev, demo, prod], defaults to 'prod'
-<<<<<<< HEAD
 	PKCS11Module              string `json:"pkcs11Module" envconfig:"PKCS11_MODULE"`                        //
 	PKCS11ModulePin           string `json:"pkcs11ModulePin" envconfig:"PKCS11_MODULE_PIN"`                 //
 	PKCS11ModuleSlotNr        int    `json:"pkcs11ModuleSlotNr" envconfig:"PKCS11_MODULE_SLOT_NR"`          //
-=======
->>>>>>> d3fdbe77
 	PostgresDSN               string `json:"postgresDSN" envconfig:"POSTGRES_DSN"`                          // data source name for postgres database
 	DbMaxOpenConns            string `json:"dbMaxOpenConns" envconfig:"DB_MAX_OPEN_CONNS"`                  // maximum number of open connections to the database
 	DbMaxIdleConns            string `json:"dbMaxIdleConns" envconfig:"DB_MAX_IDLE_CONNS"`                  // maximum number of connections in the idle connection pool
@@ -93,7 +85,6 @@
 	ReloadCertsEveryMinute    bool   `json:"reloadCertsEveryMinute" envconfig:"RELOAD_CERTS_EVERY_MINUTE"`  // setting to make the service request the public key certificate list once a minute
 	CertifyApiUrl             string `json:"certifyApiUrl" envconfig:"CERTIFY_API_URL"`                     // URL of the certify API
 	CertifyApiAuth            string `json:"certifyApiAuth" envconfig:"CERTIFY_API_AUTH"`                   // auth token for the seal registration endpoint of the certify API
-<<<<<<< HEAD
 	KdMaxTotalMemMiB          uint32 `json:"kdMaxTotalMemMiB" envconfig:"KD_MAX_TOTAL_MEM_MIB"`             // maximal total memory to use for key derivation at a time in MiB
 	KdParamMemMiB             uint32 `json:"kdParamMemMiB" envconfig:"KD_PARAM_MEM_MIB"`                    // memory parameter for key derivation, specifies the size of the memory in MiB
 	KdParamTime               uint32 `json:"kdParamTime" envconfig:"KD_PARAM_TIME"`                         // time parameter for key derivation, specifies the number of passes over the memory
@@ -101,10 +92,6 @@
 	RequestLimit              int    `json:"requestLimit" envconfig:"REQUEST_LIMIT"`                        // limits number of currently processed (incoming) requests at a time
 	RequestBacklogLimit       int    `json:"requestBacklogLimit" envconfig:"REQUEST_BACKLOG_LIMIT"`         // backlog for holding a finite number of pending requests
 	serverTLSCertFingerprints map[string][32]byte
-=======
-	serverTLSCertFingerprints map[string][32]byte
-	secretBytes               []byte // the decoded key store secret
->>>>>>> d3fdbe77
 	dbParams                  *DatabaseParams
 	kdParams                  *pw.Argon2idParams
 }
@@ -140,16 +127,11 @@
 		return fmt.Errorf("loading TLS certificates failed: %v", err)
 	}
 
-<<<<<<< HEAD
 	c.setDefaultHSM()
 	c.setDefaultCSR()
 	c.setDefaultTLS(configDir)
 	c.setDefaultRequestLimits()
 	c.setKeyDerivationParams()
-=======
-	c.setDefaultCSR()
-	c.setDefaultTLS(configDir)
->>>>>>> d3fdbe77
 	return c.setDbParams()
 }
 
@@ -163,11 +145,7 @@
 func (c *Config) loadFile(filename string) error {
 	log.Infof("loading configuration from file: %s", filename)
 
-<<<<<<< HEAD
-	fileHandle, err := os.Open(filename)
-=======
 	fileHandle, err := os.Open(filepath.Clean(filename))
->>>>>>> d3fdbe77
 	if err != nil {
 		return err
 	}
@@ -204,13 +182,10 @@
 		return fmt.Errorf("missing 'certifyApiAuth' in configuration")
 	}
 
-<<<<<<< HEAD
 	if len(c.PKCS11ModulePin) == 0 {
 		return fmt.Errorf("missing 'pkcs11ModulePin / UBIRCH_PKCS11_MODULE_PIN' in configuration")
 	}
 
-=======
->>>>>>> d3fdbe77
 	if len(c.Env) == 0 {
 		c.Env = ProdStage
 	}
@@ -259,7 +234,6 @@
 	}
 }
 
-<<<<<<< HEAD
 func (c *Config) setDefaultRequestLimits() {
 	if c.RequestLimit == 0 {
 		c.RequestLimit = defaultRequestLimit
@@ -298,8 +272,6 @@
 	}
 }
 
-=======
->>>>>>> d3fdbe77
 func (c *Config) setDbParams() error {
 	c.dbParams = &DatabaseParams{}
 
@@ -347,11 +319,7 @@
 }
 
 func (c *Config) loadServerTLSCertificates(serverTLSCertFile string) error {
-<<<<<<< HEAD
-	fileHandle, err := os.Open(serverTLSCertFile)
-=======
 	fileHandle, err := os.Open(filepath.Clean(serverTLSCertFile))
->>>>>>> d3fdbe77
 	if err != nil {
 		return err
 	}
