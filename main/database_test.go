package main

import (
	"bytes"
	"context"
	"database/sql"
	"encoding/base64"
	"encoding/json"
	"fmt"
	"math/rand"
	"os"
	"strings"
	"sync"
	"testing"
	"time"

	"github.com/google/uuid"
)

const (
	testTableName = "test_cose_identity"
	testLoad      = 100
)

func TestDatabaseManager(t *testing.T) {
	dm, err := initDB()
	if err != nil {
		t.Fatal(err)
	}
	defer cleanUpDB(t, dm)
<<<<<<< HEAD
=======

	// check DB is ready
	err = dm.IsReady()
	if err != nil {
		t.Error(err)
	}
>>>>>>> d3fdbe77

	testIdentity := generateRandomIdentity()

	// check not exists
	_, err = dm.GetIdentity(testIdentity.Uid)
	if err != ErrNotExist {
		t.Error("GetIdentity did not return ErrNotExist")
	}

	_, err = dm.GetUuidForPublicKey(testIdentity.PublicKeyPEM)
	if err != ErrNotExist {
		t.Error("GetUuidForPublicKey did not return ErrNotExist")
	}

	// store identity
	ctx, cancel := context.WithCancel(context.Background())
	defer cancel()

	tx, err := dm.StartTransaction(ctx)
	if err != nil {
		t.Fatal(err)
	}

	err = dm.StoreNewIdentity(tx, *testIdentity)
	if err != nil {
		t.Fatal(err)
	}

	err = dm.CommitTransaction(tx)
	if err != nil {
		t.Fatal(err)
	}

	// check exists
	idFromDb, err := dm.GetIdentity(testIdentity.Uid)
	if err != nil {
		t.Fatal(err)
<<<<<<< HEAD
=======
	}
	if !bytes.Equal(idFromDb.PrivateKey, testIdentity.PrivateKey) {
		t.Error("GetIdentity returned unexpected PrivateKey value")
	}
	if !bytes.Equal(idFromDb.PublicKey, testIdentity.PublicKey) {
		t.Error("GetIdentity returned unexpected PublicKey value")
	}
	if idFromDb.AuthToken != testIdentity.AuthToken {
		t.Error("GetIdentity returned unexpected AuthToken value")
>>>>>>> d3fdbe77
	}
	if !bytes.Equal(idFromDb.Uid[:], testIdentity.Uid[:]) {
		t.Error("GetIdentity returned unexpected Uid value")
	}
	if !bytes.Equal(idFromDb.PublicKeyPEM, testIdentity.PublicKeyPEM) {
		t.Error("GetIdentity returned unexpected PublicKeyPEM value")
	}
	if idFromDb.Auth != testIdentity.Auth {
		t.Error("GetIdentity returned unexpected Auth value")
	}

	uid, err := dm.GetUuidForPublicKey(testIdentity.PublicKeyPEM)
	if err != nil {
		t.Fatal(err)
	}
	if !bytes.Equal(uid[:], testIdentity.Uid[:]) {
		t.Error("GetUuidForPublicKey returned unexpected value")
	}
}

func TestNewSqlDatabaseInfo_NotReady(t *testing.T) {
	// use DSN that is valid, but not reachable
	unreachableDSN := "postgres://nousr:nopwd@localhost:0000/nodatabase"

	// we expect no error here
	dm, err := NewSqlDatabaseInfo(unreachableDSN, testTableName, &DatabaseParams{})
	if err != nil {
		t.Fatal(err)
	}
	defer dm.Close()

	err = dm.IsReady()
	if err == nil {
		t.Error("IsReady() returned no error for unreachable database")
	}
}

func TestNewSqlDatabaseInfo_InvalidDSN(t *testing.T) {
	c, err := getDatabaseConfig()
	if err != nil {
		t.Fatal(err)
	}

	// use invalid DSN
	c.PostgresDSN = "this is not a DSN"

	_, err = NewSqlDatabaseInfo(c.PostgresDSN, testTableName, c.dbParams)
	if err == nil {
		t.Fatal("no error returned for invalid DSN")
	}
}

func TestDatabaseManager_IsReady(t *testing.T) {
	c, err := getDatabaseConfig()
	if err != nil {
		t.Fatal(err)
	}

	pg, err := sql.Open(PostgreSql, c.PostgresDSN)
	if err != nil {
		t.Fatal(err)
	}

	dm := &DatabaseManager{
		options: &sql.TxOptions{
			Isolation: sql.LevelReadCommitted,
			ReadOnly:  false,
		},
		db:        pg,
		tableName: testTableName,
	}
	defer cleanUpDB(t, dm)

	// table does not exist yet
	tableDoesNotExistError := fmt.Sprintf("relation \"%s\" does not exist", dm.tableName)

	_, err = dm.GetIdentity(uuid.New())
	if !strings.Contains(err.Error(), tableDoesNotExistError) {
		t.Fatalf("unexpected error: %v, expected: %v", err, tableDoesNotExistError)
	}

	err = dm.IsReady()
	if err != nil {
		t.Fatal(err)
	}

	_, err = dm.GetIdentity(uuid.New())
	if err != ErrNotExist {
		t.Error("GetIdentity did not return ErrNotExist")
	}
}

func TestStoreExisting(t *testing.T) {
	dm, err := initDB()
	if err != nil {
		t.Fatal(err)
	}
	defer cleanUpDB(t, dm)

	testIdentity := generateRandomIdentity()

	// store identity
	ctx, cancel := context.WithCancel(context.Background())
	defer cancel()

	tx, err := dm.StartTransaction(ctx)
	if err != nil {
		t.Fatal(err)
	}

	err = dm.StoreNewIdentity(tx, *testIdentity)
	if err != nil {
		t.Fatal(err)
	}

	err = dm.CommitTransaction(tx)
	if err != nil {
		t.Fatal(err)
	}

	// store same identity again
	tx2, err := dm.StartTransaction(ctx)
	if err != nil {
		t.Fatal(err)
	}
	err = dm.StoreNewIdentity(tx2, *testIdentity)
	if err == nil {
		t.Fatal("existing identity was overwritten")
	}
}

func TestDatabaseManager_CancelTransaction(t *testing.T) {
	dm, err := initDB()
	if err != nil {
		t.Fatal(err)
	}
	defer cleanUpDB(t, dm)

	// store identity, but cancel context, so transaction will be rolled back
	ctx, cancel := context.WithCancel(context.Background())
	defer cancel()

	tx, err := dm.StartTransaction(ctx)
	if err != nil {
		t.Fatal(err)
	}

	testIdentity := generateRandomIdentity()

	err = dm.StoreNewIdentity(tx, *testIdentity)
	if err != nil {
		t.Fatal(err)
	}

	cancel()

	// check not exists
	_, err = dm.GetIdentity(testIdentity.Uid)
	if err != ErrNotExist {
		t.Error("GetIdentity did not return ErrNotExist")
	}
}

func TestDatabaseLoad(t *testing.T) {
	wg := &sync.WaitGroup{}

	dm, err := initDB()
	if err != nil {
		t.Fatal(err)
	}
	defer cleanUpDB(t, dm)

	// generate identities
	var testIdentities []*Identity
	for i := 0; i < testLoad; i++ {
		testIdentities = append(testIdentities, generateRandomIdentity())
	}

	// store identities
	for i, testId := range testIdentities {
		wg.Add(1)
		go func(idx int, identity *Identity) {
			err := storeIdentity(dm, identity, wg)
			if err != nil {
				t.Errorf("%s: identity could not be stored: %v", identity.Uid, err)
			}
		}(i, testId)
	}
	wg.Wait()

	// check identities
	for _, testId := range testIdentities {
		wg.Add(1)
		go func(id *Identity) {
			err := checkIdentity(dm, id, wg)
			if err != nil {
				t.Errorf("%s: %v", id.Uid, err)
			}
		}(testId)
	}
	wg.Wait()

	// FIXME
	//if dm.db.Stats().OpenConnections > dm.db.Stats().Idle {
	//	t.Errorf("%d open connections, %d idle", dm.db.Stats().OpenConnections, dm.db.Stats().Idle)
	//}
}

type dbConfig struct {
	PostgresDSN string
	dbParams    *DatabaseParams
}

func getDatabaseConfig() (*dbConfig, error) {
	configFileName := "config.json"
	fileHandle, err := os.Open(configFileName)
	if os.IsNotExist(err) {
		return nil, fmt.Errorf("%v \n"+
			"--------------------------------------------------------------------------------\n"+
			"Please provide a configuration file \"%s\" which contains a DSN for\n"+
			"a postgres database in order to test the database connection.\n"+
			"{\n\t\"postgresDSN\": \"postgres://<username>:<password>@<hostname>:5432/<database>\"\n}\n"+
			"--------------------------------------------------------------------------------",
			err, configFileName)
	}
	if err != nil {
		return nil, err
	}

	c := &dbConfig{}
	err = json.NewDecoder(fileHandle).Decode(c)
	if err != nil {
		if fileCloseErr := fileHandle.Close(); fileCloseErr != nil {
			fmt.Print(fileCloseErr)
		}
		return nil, err
	}

	err = fileHandle.Close()
	if err != nil {
		return nil, err
	}

	c.dbParams = &DatabaseParams{
		MaxOpenConns:    10,
		MaxIdleConns:    5,
		ConnMaxLifetime: 2 * time.Minute,
		ConnMaxIdleTime: 1 * time.Minute,
	}

	return c, nil
}

func initDB() (*DatabaseManager, error) {
	c, err := getDatabaseConfig()
	if err != nil {
		return nil, err
	}

	dm, err := NewSqlDatabaseInfo(c.PostgresDSN, testTableName, c.dbParams)
	if err != nil {
		return nil, err
	}

	_, err = dm.db.Exec(CreateTable(PostgresIdentity, dm.tableName))
	if err != nil {
		return nil, err
	}

	return dm, nil
}

func cleanUpDB(t *testing.T, dm *DatabaseManager) {
	dropTableQuery := fmt.Sprintf("DROP TABLE %s;", testTableName)
	_, err := dm.db.Exec(dropTableQuery)
	if err != nil {
		t.Error(err)
	}

	dm.Close()
}

func generateRandomIdentity() *Identity {
	pub := make([]byte, 64)
	rand.Read(pub)

	auth := make([]byte, 32)
	rand.Read(auth)

	return &Identity{
		Uid:          uuid.New(),
		PublicKeyPEM: []byte(base64.StdEncoding.EncodeToString(pub)),
		Auth:         base64.StdEncoding.EncodeToString(auth),
	}
}

func storeIdentity(storageMngr StorageManager, id *Identity, wg *sync.WaitGroup) error {
	defer wg.Done()

	ctx, cancel := context.WithCancel(context.Background())
	defer cancel()

	tx, err := storageMngr.StartTransaction(ctx)
<<<<<<< HEAD
=======
	if err != nil {
		return fmt.Errorf("StartTransaction: %v", err)
	}

	err = storageMngr.StoreNewIdentity(tx, *id)
>>>>>>> d3fdbe77
	if err != nil {
		return err
	}

<<<<<<< HEAD
	err = storageMngr.StoreNewIdentity(tx, *id)
	if err != nil {
		return err
=======
	err = storageMngr.CommitTransaction(tx)
	if err != nil {
		return fmt.Errorf("CommitTransaction: %v", err)
>>>>>>> d3fdbe77
	}

	return storageMngr.CloseTransaction(tx, Commit)
}

func checkIdentity(storageMngr StorageManager, id *Identity, wg *sync.WaitGroup) error {
	defer wg.Done()

	idFromCtx, err := storageMngr.GetIdentity(id.Uid)
	if err != nil {
		return err
	}
	if !bytes.Equal(idFromCtx.Uid[:], id.Uid[:]) {
		return fmt.Errorf("GetIdentity returned unexpected Uid value")
	}
	if !bytes.Equal(idFromCtx.PublicKeyPEM, id.PublicKeyPEM) {
		return fmt.Errorf("GetIdentity returned unexpected PublicKeyPEM value")
	}
	if idFromCtx.Auth != id.Auth {
		return fmt.Errorf("GetIdentity returned unexpected Auth value")
	}

<<<<<<< HEAD
	uid, err := storageMngr.GetUuidForPublicKey(id.PublicKeyPEM)
=======
	uid, err := storageMngr.GetUuidForPublicKey(id.PublicKey)
>>>>>>> d3fdbe77
	if err != nil {
		return err
	}
	if !bytes.Equal(uid[:], id.Uid[:]) {
		return fmt.Errorf("GetUuidForPublicKey returned unexpected value: %s, expected: %s", uid, id.Uid)
	}

	return nil
}<|MERGE_RESOLUTION|>--- conflicted
+++ resolved
@@ -28,15 +28,12 @@
 		t.Fatal(err)
 	}
 	defer cleanUpDB(t, dm)
-<<<<<<< HEAD
-=======
 
 	// check DB is ready
 	err = dm.IsReady()
 	if err != nil {
 		t.Error(err)
 	}
->>>>>>> d3fdbe77
 
 	testIdentity := generateRandomIdentity()
 
@@ -74,18 +71,6 @@
 	idFromDb, err := dm.GetIdentity(testIdentity.Uid)
 	if err != nil {
 		t.Fatal(err)
-<<<<<<< HEAD
-=======
-	}
-	if !bytes.Equal(idFromDb.PrivateKey, testIdentity.PrivateKey) {
-		t.Error("GetIdentity returned unexpected PrivateKey value")
-	}
-	if !bytes.Equal(idFromDb.PublicKey, testIdentity.PublicKey) {
-		t.Error("GetIdentity returned unexpected PublicKey value")
-	}
-	if idFromDb.AuthToken != testIdentity.AuthToken {
-		t.Error("GetIdentity returned unexpected AuthToken value")
->>>>>>> d3fdbe77
 	}
 	if !bytes.Equal(idFromDb.Uid[:], testIdentity.Uid[:]) {
 		t.Error("GetIdentity returned unexpected Uid value")
@@ -211,6 +196,7 @@
 	if err != nil {
 		t.Fatal(err)
 	}
+
 	err = dm.StoreNewIdentity(tx2, *testIdentity)
 	if err == nil {
 		t.Fatal("existing identity was overwritten")
@@ -372,7 +358,7 @@
 	pub := make([]byte, 64)
 	rand.Read(pub)
 
-	auth := make([]byte, 32)
+	auth := make([]byte, 16)
 	rand.Read(auth)
 
 	return &Identity{
@@ -389,30 +375,21 @@
 	defer cancel()
 
 	tx, err := storageMngr.StartTransaction(ctx)
-<<<<<<< HEAD
-=======
 	if err != nil {
 		return fmt.Errorf("StartTransaction: %v", err)
 	}
 
 	err = storageMngr.StoreNewIdentity(tx, *id)
->>>>>>> d3fdbe77
-	if err != nil {
-		return err
-	}
-
-<<<<<<< HEAD
-	err = storageMngr.StoreNewIdentity(tx, *id)
-	if err != nil {
-		return err
-=======
+	if err != nil {
+		return fmt.Errorf("StoreNewIdentity: %v", err)
+	}
+
 	err = storageMngr.CommitTransaction(tx)
 	if err != nil {
 		return fmt.Errorf("CommitTransaction: %v", err)
->>>>>>> d3fdbe77
-	}
-
-	return storageMngr.CloseTransaction(tx, Commit)
+	}
+
+	return nil
 }
 
 func checkIdentity(storageMngr StorageManager, id *Identity, wg *sync.WaitGroup) error {
@@ -432,11 +409,7 @@
 		return fmt.Errorf("GetIdentity returned unexpected Auth value")
 	}
 
-<<<<<<< HEAD
 	uid, err := storageMngr.GetUuidForPublicKey(id.PublicKeyPEM)
-=======
-	uid, err := storageMngr.GetUuidForPublicKey(id.PublicKey)
->>>>>>> d3fdbe77
 	if err != nil {
 		return err
 	}
