--- conflicted
+++ resolved
@@ -23,11 +23,6 @@
 	"sync"
 
 	"github.com/google/uuid"
-<<<<<<< HEAD
-=======
-	"github.com/ubirch/ubirch-cose-client-go/main/encryption"
-	"github.com/ubirch/ubirch-protocol-go/ubirch/v2"
->>>>>>> d3fdbe77
 
 	log "github.com/sirupsen/logrus"
 	pw "github.com/ubirch/ubirch-cose-client-go/main/password-hashing"
@@ -41,13 +36,8 @@
 type Protocol struct {
 	StorageManager
 
-<<<<<<< HEAD
 	pwHasher       *pw.Argon2idKeyDerivator
 	pwHasherParams *pw.Argon2idParams
-=======
-	Crypto       ubirch.Crypto
-	keyEncrypter *encrypters.PKCS8KeyEncrypter
->>>>>>> d3fdbe77
 
 	identityCache *sync.Map // {<uid>: <*identity>}
 	uidCache      *sync.Map // {<pub>: <uid>}
@@ -55,35 +45,19 @@
 
 // Ensure Protocol implements the StorageManager interface
 var _ StorageManager = (*Protocol)(nil)
-<<<<<<< HEAD
 
 func NewProtocol(storageManager StorageManager, maxTotalMem uint32, argon2idParams *pw.Argon2idParams) *Protocol {
 	params, err := json.Marshal(argon2idParams)
-=======
-
-func NewProtocol(storageManager StorageManager, secret []byte) (*Protocol, error) {
-	cryptoCtx := &ubirch.ECDSACryptoContext{}
-
-	enc, err := encrypters.NewPKCS8KeyEncrypter(secret, cryptoCtx)
->>>>>>> d3fdbe77
 	if err != nil {
 		log.Errorf("failed to encode argon2id key derivation parameter: %v", err)
 	}
 	log.Debugf("initialize argon2id key derivation with parameters %s", params)
 
-<<<<<<< HEAD
 	return &Protocol{
 		StorageManager: storageManager,
 
 		pwHasher:       pw.NewArgon2idKeyDerivator(maxTotalMem),
 		pwHasherParams: argon2idParams,
-=======
-	p := &Protocol{
-		StorageManager: storageManager,
-
-		Crypto:       cryptoCtx,
-		keyEncrypter: enc,
->>>>>>> d3fdbe77
 
 		identityCache: &sync.Map{},
 		uidCache:      &sync.Map{},
@@ -108,7 +82,6 @@
 		return err
 	}
 
-<<<<<<< HEAD
 	for i := 0; i <= maxRecoveryAttempts; i++ {
 		err = p.StorageManager.StoreNewIdentity(transactionCtx, id)
 		if err != nil && p.StorageManager.IsRecoverable(err) {
@@ -117,28 +90,6 @@
 		}
 		break
 	}
-=======
-	// encrypt private key
-	id.PrivateKey, err = p.keyEncrypter.Encrypt(id.PrivateKey)
-	if err != nil {
-		return err
-	}
-
-	// store public key raw bytes
-	id.PublicKey, err = p.Crypto.PublicKeyPEMToBytes(id.PublicKey)
-	if err != nil {
-		return err
-	}
-
-	for i := 0; i <= maxRecoveryAttempts; i++ {
-		err = p.StorageManager.StoreNewIdentity(transactionCtx, id)
-		if err != nil && p.StorageManager.IsRecoverable(err) {
-			log.Warnf("StoreNewIdentity error: %v: isRecoverable (%d / %d)", err, i, maxRecoveryAttempts)
-			continue
-		}
-		break
-	}
->>>>>>> d3fdbe77
 	return err
 }
 
@@ -174,19 +125,6 @@
 		return id, err
 	}
 
-<<<<<<< HEAD
-=======
-	id.PrivateKey, err = p.keyEncrypter.Decrypt(id.PrivateKey)
-	if err != nil {
-		return id, err
-	}
-
-	id.PublicKey, err = p.Crypto.PublicKeyBytesToPEM(id.PublicKey)
-	if err != nil {
-		return id, err
-	}
-
->>>>>>> d3fdbe77
 	err = checkIdentityAttributesNotNil(&id)
 	if err != nil {
 		return id, err
@@ -205,20 +143,11 @@
 	}
 
 	if !found {
-<<<<<<< HEAD
 		uid, err = p.fetchUuidForPublicKeyFromStorage(publicKeyPEM)
-=======
-		publicKeyBytes, err := p.Crypto.PublicKeyPEMToBytes(publicKeyPEM)
 		if err != nil {
 			return uuid.Nil, err
 		}
 
-		uid, err = p.fetchUuidForPublicKeyFromStorage(publicKeyBytes)
->>>>>>> d3fdbe77
-		if err != nil {
-			return uuid.Nil, err
-		}
-
 		p.uidCache.Store(pubKeyID, uid)
 	}
 
@@ -237,11 +166,7 @@
 	return uid, err
 }
 
-<<<<<<< HEAD
-func (p *Protocol) isInitialized(uid uuid.UUID) (initialized bool, err error) {
-=======
 func (p *Protocol) IsInitialized(uid uuid.UUID) (initialized bool, err error) {
->>>>>>> d3fdbe77
 	_, err = p.GetIdentity(uid)
 	if err == ErrNotExist {
 		return false, nil
